--- conflicted
+++ resolved
@@ -98,11 +98,7 @@
     "react-sortable-hoc": "^1.11.0",
     "rollup": "^2.39.0",
     "rollup-plugin-postcss": "^4.0.0",
-<<<<<<< HEAD
     "typescript": "rc"
-=======
-    "typescript": "~4.1.5"
->>>>>>> 7c58c28c
   },
   "peerDependencies": {
     "react": "^16.14 || ^17.0",
