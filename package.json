{
  "name": "react-data-grid",
  "version": "7.0.0-canary.36",
  "license": "MIT",
  "description": "Excel-like grid component built with React, with editors, keyboard navigation, copy & paste, and the like",
  "keywords": [
    "react",
    "react-data-grid",
    "data-grid"
  ],
  "repository": "github:adazzle/react-data-grid",
  "bugs": {
    "url": "https://github.com/adazzle/react-data-grid/issues"
  },
  "type": "module",
  "exports": {
    ".": {
      "module": "./lib/bundle.js",
      "require": "./lib/bundle.cjs",
      "default": "./lib/bundle.js"
    }
  },
  "browser": "./lib/bundle.js",
  "main": "./lib/bundle.cjs",
  "module": "./lib/bundle.js",
  "types": "./lib/index.d.ts",
  "files": [
    "lib"
  ],
  "sideEffects": false,
  "scripts": {
    "start": "start-storybook --quiet -p 6006",
    "build": "rollup --config --no-stdin",
    "test": "jest",
    "test:watch": "jest --watch",
    "eslint": "eslint --ext js,ts,tsx --max-warnings 0 -f codeframe --cache --color src stories test",
    "eslint:fix": "npm run eslint -- --fix",
    "typecheck": "tsc -p tsconfig.all.json",
    "build-storybook": "build-storybook --quiet",
    "prepublishOnly": "npm install && npm run build && tsc",
    "postpublish": "git push --follow-tags origin HEAD"
  },
  "dependencies": {
    "clsx": "^1.1.1"
  },
  "devDependencies": {
    "@babel/core": "^7.12.10",
    "@babel/plugin-transform-runtime": "^7.12.10",
    "@babel/preset-env": "^7.12.11",
    "@babel/preset-react": "^7.12.10",
    "@babel/preset-typescript": "^7.12.7",
    "@babel/runtime": "^7.12.5",
    "@juggle/resize-observer": "^3.2.0",
    "@linaria/babel-preset": "^3.0.0-beta.1",
    "@linaria/core": "^3.0.0-beta.1",
    "@linaria/rollup": "^3.0.0-beta.1",
    "@linaria/shaker": "^3.0.0-beta.1",
    "@linaria/webpack-loader": "^3.0.0-beta.1",
    "@popperjs/core": "^2.6.0",
    "@rollup/plugin-babel": "^5.2.2",
    "@rollup/plugin-node-resolve": "^11.0.1",
    "@storybook/react": "^6.1.11",
    "@testing-library/jest-dom": "^5.11.6",
    "@testing-library/react": "^11.2.2",
    "@testing-library/user-event": "^12.6.0",
    "@types/faker": "^5.1.5",
    "@types/jest": "^26.0.19",
    "@types/lodash": "^4.14.165",
    "@types/react": "^17.0.0",
    "@types/react-dom": "^17.0.0",
    "@types/react-select": "^3.0.28",
    "@typescript-eslint/eslint-plugin": "^4.10.0",
    "@typescript-eslint/parser": "^4.10.0",
    "babel-loader": "^8.2.2",
    "babel-plugin-optimize-clsx": "^2.6.1",
    "core-js": "^3.8.1",
    "css-loader": "^5.0.1",
    "eslint": "^7.15.0",
    "eslint-plugin-jest": "^24.1.3",
    "eslint-plugin-jest-dom": "^3.6.4",
    "eslint-plugin-node": "^11.1.0",
    "eslint-plugin-react": "^7.21.5",
    "eslint-plugin-react-hooks": "^4.2.0",
    "eslint-plugin-sonarjs": "^0.5.0",
    "faker": "^5.1.0",
    "jest": "^26.6.3",
    "lodash": "^4.17.20",
    "mini-css-extract-plugin": "^1.3.3",
    "postcss": "^8.2.1",
    "react": "^17.0.1",
    "react-contextmenu": "^2.14.0",
    "react-dnd": "^11.1.3",
    "react-dnd-html5-backend": "^11.1.3",
    "react-dom": "^17.0.1",
    "react-popper": "^2.2.4",
    "react-select": "^3.1.1",
    "react-sortable-hoc": "^1.11.0",
    "rollup": "^2.35.1",
<<<<<<< HEAD
    "typescript": "beta"
=======
    "rollup-plugin-postcss": "^4.0.0",
    "typescript": "~4.1.3"
>>>>>>> a6fc34a9
  },
  "peerDependencies": {
    "react": "^16.14 || ^17.0",
    "react-dom": "^16.14 || ^17.0"
  }
}<|MERGE_RESOLUTION|>--- conflicted
+++ resolved
@@ -96,12 +96,8 @@
     "react-select": "^3.1.1",
     "react-sortable-hoc": "^1.11.0",
     "rollup": "^2.35.1",
-<<<<<<< HEAD
+    "rollup-plugin-postcss": "^4.0.0",
     "typescript": "beta"
-=======
-    "rollup-plugin-postcss": "^4.0.0",
-    "typescript": "~4.1.3"
->>>>>>> a6fc34a9
   },
   "peerDependencies": {
     "react": "^16.14 || ^17.0",
