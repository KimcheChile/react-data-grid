--- conflicted
+++ resolved
@@ -77,19 +77,8 @@
 
   onCellClick(e) {
     let meta = this.props.cellMetaData;
-<<<<<<< HEAD
-    if (meta != null && meta.onCellClick != null) {
+    if (meta != null && meta.onCellClick && typeof(meta.onCellClick) === 'function') {
       meta.onCellClick({rowIdx: this.props.rowIdx, idx: this.props.idx}, e);
-    }
-  },
-
-  onCellDoubleClick(e) {
-    let meta = this.props.cellMetaData;
-    if (meta != null && meta.onCellDoubleClick != null) {
-      meta.onCellDoubleClick({rowIdx: this.props.rowIdx, idx: this.props.idx}, e);
-=======
-    if (meta != null && typeof(meta.onCellClick) === 'function') {
-      meta.onCellClick({rowIdx: this.props.rowIdx, idx: this.props.idx});
     }
   },
 
@@ -100,11 +89,10 @@
     }
   },
 
-  onCellDoubleClick() {
-    let meta = this.props.cellMetaData;
-    if (meta != null && typeof(meta.onCellDoubleClick) === 'function') {
-      meta.onCellDoubleClick({rowIdx: this.props.rowIdx, idx: this.props.idx});
->>>>>>> cab0c814
+  onCellDoubleClick(e) {
+    let meta = this.props.cellMetaData;
+    if (meta != null && meta.onCellDoubleClick && typeof(meta.onCellDoubleClick) === 'function') {
+      meta.onCellDoubleClick({rowIdx: this.props.rowIdx, idx: this.props.idx}, e);
     }
   },
 
@@ -112,7 +100,7 @@
     e.stopPropagation();
     let meta = this.props.cellMetaData;
     if (meta != null && typeof(meta.onDragHandleDoubleClick != null) === 'function') {
-      meta.onDragHandleDoubleClick({rowIdx: this.props.rowIdx, idx: this.props.idx, rowData: this.getRowData()});
+      meta.onDragHandleDoubleClick({rowIdx: this.props.rowIdx, idx: this.props.idx, rowData: this.getRowData(), e});
     }
   },
 
@@ -419,11 +407,7 @@
     let dragHandle = (!this.isActive() && this.canEdit()) ? <div className="drag-handle" draggable="true" onDoubleClick={this.onDragHandleDoubleClick}><span style={{display: 'none'}}></span></div> : null;
     let events = this.getEvents();
     return (
-<<<<<<< HEAD
-      <div {...this.props} className={className} style={style} {...events}>
-=======
-      <div {...this.props} className={className} style={style} onClick={this.onCellClick} onContextMenu={this.onCellContextMenu} onDoubleClick={this.onCellDoubleClick} onDragOver={this.onDragOver}>
->>>>>>> cab0c814
+      <div {...this.props} className={className} style={style} onContextMenu={this.onCellContextMenu} {...events}>
       {cellContent}
       {dragHandle}
       </div>
