--- conflicted
+++ resolved
@@ -15,11 +15,6 @@
     renderer: PropTypes.oneOfType([PropTypes.func, PropTypes.element]).isRequired,
     column: PropTypes.shape(ExcelColumn).isRequired,
     onResize: PropTypes.func.isRequired,
-<<<<<<< HEAD
-    height: PropTypes.number.isRequired,
-    onResizeEnd: PropTypes.func.isRequired,
-    className: PropTypes.string
-=======
     height : PropTypes.number.isRequired,
     onResizeEnd : PropTypes.func.isRequired
   },
@@ -55,7 +50,6 @@
       var Renderer = this.props.renderer;
       return this.props.renderer({column: this.props.column});
     }
->>>>>>> 6ae4fbbd
   },
 
   getDefaultProps(): {renderer: ReactComponent | (props: {column: {name: string}}) => ReactElement} {
