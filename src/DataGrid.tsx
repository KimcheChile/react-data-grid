--- conflicted
+++ resolved
@@ -119,13 +119,7 @@
   sortDirection?: SortDirection;
   /** Function called whenever grid is sorted*/
   onSort?: (columnKey: string, direction: SortDirection) => void;
-<<<<<<< HEAD
   defaultColumnOptions?: DefaultColumnOptions<R, SR, FR>;
-=======
-  filters?: Readonly<Filters>;
-  onFiltersChange?: (filters: Filters) => void;
-  defaultColumnOptions?: DefaultColumnOptions<R, SR>;
->>>>>>> ee3e7e50
   groupBy?: readonly string[];
   rowGrouper?: (rows: readonly R[], columnKey: string) => Record<string, readonly R[]>;
   expandedGroupIds?: ReadonlySet<unknown>;
@@ -773,11 +767,8 @@
     // Do not allow focus to leave
     event.preventDefault();
 
-<<<<<<< HEAD
-=======
     const ctrlKey = isCtrlKeyHeldDown(event);
     let nextPosition = getNextPosition(key, ctrlKey, shiftKey);
->>>>>>> ee3e7e50
     nextPosition = getNextSelectedCellPosition({
       columns,
       rowsCount: rows.length,
